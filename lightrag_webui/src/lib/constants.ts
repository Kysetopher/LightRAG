--- conflicted
+++ resolved
@@ -5,14 +5,9 @@
 
 export const controlButtonVariant: ButtonVariantType = 'ghost'
 
-<<<<<<< HEAD
 export const labelColorDarkTheme = '#FFFFFF'
 export const LabelColorHighlightedDarkTheme = '#000000'
-=======
-export const labelColorDarkTheme = '#B2EBF2'
 export const labelColorLightTheme = '#000'
-export const LabelColorHighlightedDarkTheme = '#000'
->>>>>>> 37e8898c
 
 export const nodeColorDisabled = '#E2E2E2'
 export const nodeBorderColor = '#EEEEEE'
